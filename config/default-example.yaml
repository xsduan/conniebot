--- conflicted
+++ resolved
@@ -55,16 +55,10 @@
   help: |-
     **Commands**
 
-<<<<<<< HEAD
-    **`x,z,p[phonetic]`**; **`x,z,p/phonemic/`**; **`x,z,p<orthographic>`**
-    Converts X-SAMPA, Z-SAMPA, or APIE. Hopefully.
+    **`x,z,p,r[phonetic]`**; **`x,z,p,r/phonemic/`**; **`x,z,p,r<orthographic>`**
+    Converts XSAMPA, ZSAMPA, APIE, or Praat phonetic notation. Hopefully.
 
-    **`{config.prefix}help`**
-=======
-    **x,z,p,r[phonetic] or x,z,p,r/phonemic/**
-    Converts XSAMPA, ZSAMPA, APIE, or Praat phonetic notation. Hopefully.
     **{config.prefix}help**
->>>>>>> afa4283d
     Reply with this message.
 
     **`{config.prefix}invite`**
@@ -74,16 +68,10 @@
     Check whether the bot is alive.
 
     **About these conversions**
-<<<<<<< HEAD
     X-SAMPA: <https://en.wikipedia.org/wiki/X-SAMPA>
     Z-SAMPA: <https://web.archive.org/web/20191116002807/http://kneequickie.com/kq/Z-SAMPA>
     APIE: <https://gist.github.com/xsduan/8ebd580be71214c57aa554ec9050916c>
-=======
-    <https://en.wikipedia.org/wiki/X-SAMPA>
-    <https://web.archive.org/web/20191116002807/http://kneequickie.com/kq/Z-SAMPA>
-    <https://gist.github.com/xsduan/8ebd580be71214c57aa554ec9050916c>
-    <https://www.fon.hum.uva.nl/praat/manual/Phonetic_symbols.html>
->>>>>>> afa4283d
+    Praat notation: <https://www.fon.hum.uva.nl/praat/manual/Phonetic_symbols.html>
 
     found a bug or want to suggest a feature?
     github: <https://github.com/bbrk24/conniebot>
